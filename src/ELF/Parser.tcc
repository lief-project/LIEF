--- conflicted
+++ resolved
@@ -1532,11 +1532,8 @@
 
   this->stream_->setpos(offset);
 
-<<<<<<< HEAD
-  std::unique_ptr<uint32_t[]> header = this->stream_->read_conv_array<uint32_t>(4);
-=======
-  const uint32_t* header = this->stream_->read_array<uint32_t>(4, /* check */false);
->>>>>>> 1f32b253
+  std::unique_ptr<uint32_t[]> header =
+    this->stream_->read_conv_array<uint32_t>(4, /* check */false);
 
   if (header == nullptr) {
     LOG(ERROR) << "Can't read GNU Hash header";
@@ -1579,11 +1576,8 @@
   std::vector<uint32_t> buckets;
   buckets.reserve(nbuckets);
 
-<<<<<<< HEAD
-  std::unique_ptr<uint32_t[]> hash_buckets = this->stream_->read_conv_array<uint32_t>(nbuckets);
-=======
-  const uint32_t* hash_buckets = this->stream_->read_array<uint32_t>(nbuckets, /* check */false);
->>>>>>> 1f32b253
+  std::unique_ptr<uint32_t[]> hash_buckets =
+    this->stream_->read_conv_array<uint32_t>(nbuckets, /* check */false);
 
   if (hash_buckets) {
     buckets = {hash_buckets.get(), hash_buckets.get() + nbuckets};
@@ -1602,13 +1596,9 @@
     if (nb_hash < MAX_NB_HASH) {
       std::vector<uint32_t> hashvalues;
       hashvalues.reserve(nb_hash);
-<<<<<<< HEAD
-      std::unique_ptr<uint32_t[]> hash_values = this->stream_->read_conv_array<uint32_t>(nb_hash);
+      std::unique_ptr<uint32_t[]> hash_values =
+        this->stream_->read_conv_array<uint32_t>(nb_hash, /* check */false);
       if (hash_values) {
-=======
-      const uint32_t* hash_values = this->stream_->read_array<uint32_t>(nb_hash, /* check */false);
-      if (hash_values == nullptr) {
->>>>>>> 1f32b253
         LOG(ERROR) << "Can't read hash table";
       } else {
         hashvalues = {hash_values.get(), hash_values.get() + nb_hash};

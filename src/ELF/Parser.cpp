--- conflicted
+++ resolved
@@ -277,11 +277,7 @@
   SysvHash sysvhash;
 
   this->stream_->setpos(offset);
-<<<<<<< HEAD
-  std::unique_ptr<uint32_t[]> header = this->stream_->read_conv_array<uint32_t>(2);
-=======
-  const uint32_t* header = this->stream_->read_array<uint32_t>(2, /* check */false);
->>>>>>> 1f32b253
+  std::unique_ptr<uint32_t[]> header = this->stream_->read_conv_array<uint32_t>(2, /* check */false);
 
   if (header == nullptr) {
     LOG(ERROR) << "Can't read SYSV Hash header";
@@ -354,12 +350,9 @@
 
     std::vector<uint8_t> description;
     if (descsz > 0) {
-<<<<<<< HEAD
       const size_t nb_chunks = (descsz - 1) / sizeof(uint32_t) + 1;
-      std::unique_ptr<uint32_t[]> desc_ptr = this->stream_->read_conv_array<uint32_t>(nb_chunks);
-=======
-      const uint8_t* desc_ptr = this->stream_->read_array<uint8_t>(descsz, /* check */false);
->>>>>>> 1f32b253
+      std::unique_ptr<uint32_t[]> desc_ptr =
+        this->stream_->read_conv_array<uint32_t>(nb_chunks, /* check */false);
       if (desc_ptr != nullptr) {
         description = {
           reinterpret_cast<uint8_t *>(desc_ptr.get()),

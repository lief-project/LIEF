#!/usr/bin/env python
import lief
from utils import get_sample

def test_function_starts():
    dd = lief.parse(get_sample('MachO/MachO64_x86-64_binary_dd.bin'))

    functions = [
        0x100001581, 0x1000016cc, 0x1000017cc,
        0x1000019e3, 0x100001a03, 0x100001a1d,
        0x1000020ad, 0x1000022f6, 0x1000023ef,
        0x10000246b, 0x10000248c, 0x1000026da,
        0x100002754, 0x10000286b, 0x100002914,
        0x100002bd8, 0x100002be8, 0x100002c2b,
        0x100002c62, 0x100002d24, 0x100002d5a,
        0x100002d91, 0x100002dd5, 0x100002de6,
        0x100002dfc, 0x100002e40, 0x100002e51,
        0x100002e67, 0x100002f9e
    ]

    assert dd.function_starts.data_offset == 21168
    assert dd.function_starts.data_size ==   48
    text_segment = list(filter(lambda e : e.name == "__TEXT", dd.segments))[0]
    functions_dd = map(text_segment.virtual_address .__add__, dd.function_starts.functions)

    assert functions == list(functions_dd)


def test_version_min():
    sshd = lief.parse(get_sample('MachO/MachO64_x86-64_binary_sshd.bin'))
    assert sshd.version_min.version == [10, 11, 0]
    assert sshd.version_min.sdk == [10, 11, 0]

def test_va2offset():
    dd = lief.parse(get_sample('MachO/MachO64_x86-64_binary_dd.bin'))
    assert dd.virtual_address_to_offset(0x100004054) == 0x4054


def test_thread_cmd():
    micromacho = lief.parse(get_sample('MachO/MachO32_x86_binary_micromacho.bin'))
    assert micromacho.has_thread_command
    assert micromacho.thread_command.pc == 0x68
    assert micromacho.thread_command.flavor == 1
    assert micromacho.thread_command.count == 16
    assert micromacho.entrypoint == 0x68

def test_rpath_cmd():
    rpathmacho = lief.parse(get_sample('MachO/MachO64_x86-64_binary_rpathtest.bin'))
    assert rpathmacho.rpath.path == "@executable_path/../lib"

def test_relocations():
    helloworld = lief.parse(get_sample('MachO/MachO64_x86-64_object_HelloWorld64.o'))

    # __text Section
    text_section = helloworld.get_section("__text")
    relocations  = text_section.relocations
    assert len(relocations) == 2

    # 1
    assert relocations[0].address == 0x233
    assert relocations[0].type ==    2
    assert relocations[0].size ==    32

    assert not relocations[0].is_scattered

    assert relocations[0].has_symbol
    assert relocations[0].symbol.name == "_printf"

    assert relocations[0].has_section
    assert relocations[0].section.name == text_section.name

    # 0
    assert relocations[1].address == 0x21b
    assert relocations[1].type ==    1
    assert relocations[1].size ==    32

    assert not relocations[1].is_scattered

    assert not relocations[1].has_symbol

    assert relocations[1].has_section
    assert relocations[1].section.name == text_section.name


    # __compact_unwind__LD  Section
    cunwind_section = helloworld.get_section("__compact_unwind")
    relocations  = cunwind_section.relocations
    assert len(relocations) == 1

    # 0
    assert relocations[0].address == 0x247
    assert relocations[0].type ==    0
    assert relocations[0].size ==    32

    assert not relocations[0].is_scattered

    assert not relocations[0].has_symbol

    assert relocations[0].has_section
    assert relocations[0].section.name == "__cstring"

def test_data_in_code():
    binary = lief.parse(get_sample('MachO/MachO32_ARM_binary_data-in-code-LLVM.bin'))

    assert binary.has_data_in_code
    dcode = binary.data_in_code

    assert dcode.data_offset == 0x11c
    assert dcode.data_size == 0x20

    assert len(dcode.entries) == 4

    assert dcode.entries[0].type == lief.MachO.DataCodeEntry.TYPES.DATA
    assert dcode.entries[0].offset == 0
    assert dcode.entries[0].length == 4

    assert dcode.entries[1].type == lief.MachO.DataCodeEntry.TYPES.JUMP_TABLE_32
    assert dcode.entries[1].offset == 4
    assert dcode.entries[1].length == 4

    assert dcode.entries[2].type == lief.MachO.DataCodeEntry.TYPES.JUMP_TABLE_16
    assert dcode.entries[2].offset == 8
    assert dcode.entries[2].length == 2

    assert dcode.entries[3].type == lief.MachO.DataCodeEntry.TYPES.JUMP_TABLE_8
    assert dcode.entries[3].offset == 10
    assert dcode.entries[3].length == 1


def test_segment_split_info():
    binary = lief.parse(get_sample('MachO/FAT_MachO_x86_x86-64_library_libdyld.dylib'))

    assert binary.has_segment_split_info
    ssi = binary.segment_split_info
    assert ssi.data_offset == 32852
    assert ssi.data_size == 292

def test_dyld_environment():
    binary = lief.parse(get_sample('MachO/MachO64_x86-64_binary_safaridriver.bin'))
    assert binary.has_dyld_environment
    assert binary.dyld_environment.value == "DYLD_VERSIONED_FRAMEWORK_PATH=/System/Library/StagedFrameworks/Safari"

def test_sub_framework():
    binary = lief.parse(get_sample('MachO/FAT_MachO_x86_x86-64_library_libdyld.dylib'))
    assert binary.has_sub_framework
    assert binary.sub_framework.umbrella == "System"

def test_unwind():
    binary = lief.parse(get_sample('MachO/MachO64_x86-64_binary_sshd.bin'))

    functions = sorted(binary.functions, key=lambda f: f.address)

    assert len(functions) == 2619

    assert functions[0].address == 2624
    assert functions[0].size    == 0
    assert functions[0].name    == ""

    assert functions[-1].address == 0x1000a4f65
    assert functions[-1].size    == 0
    assert functions[-1].name    == "ctor_0"


def test_build_version():
    binary = lief.MachO.parse(get_sample('MachO/FAT_MachO_arm-arm64-binary-helloworld.bin'))
    target = binary[1]

    assert target.has_build_version
    build_version = target.build_version

    assert build_version.minos == [12, 1, 0]
    assert build_version.sdk ==   [12, 1, 0]
    assert build_version.platform == lief.MachO.BuildVersion.PLATFORMS.IOS

    tools = build_version.tools
    assert len(tools) == 1
    assert tools[0].version == [409, 12, 0]
    assert tools[0].tool == lief.MachO.BuildToolVersion.TOOLS.LD

def test_segment_index():
    binary = lief.parse(get_sample('MachO/MachO64_x86-64_binary_safaridriver.bin'))
    assert binary.get_segment("__LINKEDIT").index == len(binary.segments) - 1
    original_data_index = binary.get_segment("__DATA").index

    # Add a new segment (it should be placed right beore __LINKEDIT)
    segment = lief.MachO.SegmentCommand("__LIEF", [0x60] * 0x100)
    segment = binary.add(segment)
    assert segment.index == binary.get_segment("__LINKEDIT").index - 1
    assert segment.index == original_data_index + 1

    # discard changes
    binary = lief.parse(get_sample('MachO/MachO64_x86-64_binary_safaridriver.bin'))
    text_segment = binary.get_segment("__TEXT")
    original_data_index = binary.get_segment("__DATA").index

    binary.remove(text_segment)
    assert binary.get_segment("__DATA").index == original_data_index - 1
    assert binary.get_segment("__LINKEDIT").index == original_data_index
    assert binary.get_segment("__PAGEZERO").index == 0

def test_offset_to_va():

    # |Name        |Virtual Address|Virtual Size|Offset|Size
    # +------------+---------------+------------+------+----
    # |__PAGEZERO  |0x0            |0x100000000 |0x0   |0x0
    # |__TEXT      |0x100000000    |0x4000      |0x0   |0x4000
    # |__DATA_CONST|0x100004000    |0x4000      |0x4000|0x4000
    # |__DATA      |0x100008000    |0x8000      |0x8000|0x4000
    # |__LINKEDIT  |0x100010000    |0x4000      |0xc000|0x130

    sample = get_sample("MachO/MachO64_x86-64_binary_large-bss.bin")
    large_bss = lief.parse(sample)
    assert large_bss.segment_from_offset(0).name      == "__TEXT"
    assert large_bss.segment_from_offset(0x4001).name == "__DATA_CONST"
    assert large_bss.segment_from_offset(0xc000).name == "__LINKEDIT"
    assert large_bss.segment_from_offset(0xc001).name == "__LINKEDIT"


def test_get_section():
    sample = get_sample("MachO/MachO64_x86-64_binary_large-bss.bin")
    macho = lief.parse(sample)
    assert macho.get_section("__DATA_CONST", "__got") is not None


<<<<<<< HEAD
def test_segment_add_section():
    binary = lief.parse(get_sample('MachO/MachO64_x86-64_binary_safaridriver.bin'))

    section = lief.MachO.Section("__bar", [1, 2, 3])

    existing_segment = binary.get_segment("__TEXT")
    new_segment = lief.MachO.SegmentCommand("__FOO")

    for segment in (existing_segment, new_segment):
        assert not segment.has_section(section.name)
        assert not segment.has(section)
        assert segment.numberof_sections == len(segment.sections)

        numberof_sections = segment.numberof_sections

        section = segment.add_section(section)
        assert segment.numberof_sections == numberof_sections + 1
        assert segment.has_section(section.name)
        assert segment.has(section)
        assert section in segment.sections
=======
def test_issue_728():
    x86_64_binary = lief.parse(get_sample('MachO/MachO64_x86-64_binary_safaridriver.bin'))
    arm64_binary = lief.MachO.parse(get_sample('MachO/FAT_MachO_arm-arm64-binary-helloworld.bin')).take(lief.MachO.CPU_TYPES.ARM64)

    segment = lief.MachO.SegmentCommand("__FOO")
    segment.add_section(lief.MachO.Section("__bar", [1, 2, 3]))

    for parsed in (x86_64_binary, arm64_binary):
        if parsed.header.cpu_type == lief.MachO.CPU_TYPES.x86_64:
            expected_virtual_size = 0x1000
        elif parsed.header.cpu_type == lief.MachO.CPU_TYPES.ARM64:
            expected_virtual_size = 0x4000

        new_segment = parsed.add(segment)
        assert new_segment.virtual_size == expected_virtual_size
>>>>>>> 256b43c6
<|MERGE_RESOLUTION|>--- conflicted
+++ resolved
@@ -222,7 +222,7 @@
     assert macho.get_section("__DATA_CONST", "__got") is not None
 
 
-<<<<<<< HEAD
+
 def test_segment_add_section():
     binary = lief.parse(get_sample('MachO/MachO64_x86-64_binary_safaridriver.bin'))
 
@@ -243,7 +243,7 @@
         assert segment.has_section(section.name)
         assert segment.has(section)
         assert section in segment.sections
-=======
+
 def test_issue_728():
     x86_64_binary = lief.parse(get_sample('MachO/MachO64_x86-64_binary_safaridriver.bin'))
     arm64_binary = lief.MachO.parse(get_sample('MachO/FAT_MachO_arm-arm64-binary-helloworld.bin')).take(lief.MachO.CPU_TYPES.ARM64)
@@ -259,4 +259,3 @@
 
         new_segment = parsed.add(segment)
         assert new_segment.virtual_size == expected_virtual_size
->>>>>>> 256b43c6

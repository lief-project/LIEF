/* Copyright 2017 - 2023 R. Thomas
 * Copyright 2017 - 2023 Quarkslab
 *
 * Licensed under the Apache License, Version 2.0 (the "License");
 * you may not use this file except in compliance with the License.
 * You may obtain a copy of the License at
 *
 *     http://www.apache.org/licenses/LICENSE-2.0
 *
 * Unless required by applicable law or agreed to in writing, software
 * distributed under the License is distributed on an "AS IS" BASIS,
 * WITHOUT WARRANTIES OR CONDITIONS OF ANY KIND, either express or implied.
 * See the License for the specific language governing permissions and
 * limitations under the License.
 */
<<<<<<< HEAD
#ifndef LIEF_ART_HEADER_H_
#define LIEF_ART_HEADER_H_

=======
#ifndef LIEF_ART_HEADER_H
#define LIEF_ART_HEADER_H
>>>>>>> 4e318dab
#include <array>
#include <cstdint>

#include "LIEF/ART/types.hpp"
#include "LIEF/ART/enums.hpp"

#include "LIEF/visibility.h"
#include "LIEF/Object.hpp"

namespace LIEF {
namespace ART {
class Parser;

class LIEF_API Header : public Object {
  friend class Parser;

  public:
  using magic_t = std::array<uint8_t, 4>;

  Header();

  template<class T>
  LIEF_LOCAL Header(const T* header);

  Header(const Header&);
  Header& operator=(const Header&);

  magic_t magic() const;
  art_version_t version() const;

  uint32_t image_begin() const;
  uint32_t image_size() const;

  uint32_t oat_checksum() const;

  uint32_t oat_file_begin() const;
  uint32_t oat_file_end() const;

  uint32_t oat_data_begin() const;
  uint32_t oat_data_end() const;

  int32_t patch_delta() const;

  uint32_t image_roots() const;

  uint32_t pointer_size() const;
  bool compile_pic() const;

  uint32_t nb_sections() const;
  uint32_t nb_methods() const;

  uint32_t boot_image_begin() const;
  uint32_t boot_image_size() const;

  uint32_t boot_oat_begin() const;
  uint32_t boot_oat_size() const;

  STORAGE_MODES storage_mode() const;

  uint32_t data_size() const;

  void accept(Visitor& visitor) const override;

  bool operator==(const Header& rhs) const;
  bool operator!=(const Header& rhs) const;

  LIEF_API friend std::ostream& operator<<(std::ostream& os, const Header& hdr);

  virtual ~Header();

  private:
  magic_t       magic_;
  art_version_t version_;

  uint32_t image_begin_;
  uint32_t image_size_;

  uint32_t oat_checksum_;

  uint32_t oat_file_begin_;
  uint32_t oat_file_end_;

  uint32_t oat_data_begin_;
  uint32_t oat_data_end_;

  int32_t patch_delta_;
  uint32_t image_roots_;

  uint32_t pointer_size_;

  bool compile_pic_;

  uint32_t nb_sections_;
  uint32_t nb_methods_;

  bool is_pic_;

  // From ART 29
  // ===========
  uint32_t boot_image_begin_;
  uint32_t boot_image_size_;

  uint32_t boot_oat_begin_;
  uint32_t boot_oat_size_;

  STORAGE_MODES storage_mode_;

  uint32_t data_size_;
};

} // Namespace ART
} // Namespace LIEF

#endif<|MERGE_RESOLUTION|>--- conflicted
+++ resolved
@@ -13,14 +13,9 @@
  * See the License for the specific language governing permissions and
  * limitations under the License.
  */
-<<<<<<< HEAD
-#ifndef LIEF_ART_HEADER_H_
-#define LIEF_ART_HEADER_H_
-
-=======
 #ifndef LIEF_ART_HEADER_H
 #define LIEF_ART_HEADER_H
->>>>>>> 4e318dab
+
 #include <array>
 #include <cstdint>
 
